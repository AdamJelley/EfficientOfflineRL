--- conflicted
+++ resolved
@@ -609,11 +609,7 @@
     state_dim = env.observation_space.shape[0]
     action_dim = env.action_space.shape[0]
 
-<<<<<<< HEAD
-    d4rl_dataset = eval_env.get_dataset()
-=======
     d4rl_dataset = env.get_dataset()
->>>>>>> ab1dcd83
 
     if config.normalize_reward:
         modify_reward(d4rl_dataset, config.env)
